/*
 * Copyright (c) Microsoft. All rights reserved.
 * Licensed under the MIT license. See LICENSE file in the project root for full license information.
 */
package com.microsoft.azure.eventhubs;

<<<<<<< HEAD
public abstract class PartitionReceiveHandler
=======
import java.util.*;
import org.apache.qpid.proton.message.Message;
import com.microsoft.azure.servicebus.ReceiveHandler;

/**
 * A handler class for the receive operation. Use any implementation of this abstract class to specify 
 * user action when using PartitionReceiver's setReceiveHandler().
 * @see  {@link PartitionReceiver#setReceiveHandler}
 */
public abstract class PartitionReceiveHandler extends ReceiveHandler
>>>>>>> 1f17b303
{
    /**
     * user should implement this method to specify the action to be performed on the received events.
     * @param   events  the list of fetched events from the corresponding PartitionReceiver.
     * @see  {@link PartitionReceiver#receive}
     */
	public abstract void onReceive(Iterable<EventData> events);
	
<<<<<<< HEAD
	public abstract void onError(Throwable error);
	
	public abstract void onClose(Throwable error);
=======
    /**
     * Generic version of onReceive. This method internally call the type specific version onReceive() instead.
     * @param   messages  the list of fetched messages from the underlying protocol layer.
     * @see  {@link PartitionReceiveHandler#onReceive}
     */
	@Override
	public void onReceiveMessages(LinkedList<Message> messages)
	{
		this.onReceive(EventDataUtil.toEventDataCollection(messages));
	}
>>>>>>> 1f17b303
}<|MERGE_RESOLUTION|>--- conflicted
+++ resolved
@@ -4,20 +4,12 @@
  */
 package com.microsoft.azure.eventhubs;
 
-<<<<<<< HEAD
-public abstract class PartitionReceiveHandler
-=======
-import java.util.*;
-import org.apache.qpid.proton.message.Message;
-import com.microsoft.azure.servicebus.ReceiveHandler;
-
 /**
  * A handler class for the receive operation. Use any implementation of this abstract class to specify 
  * user action when using PartitionReceiver's setReceiveHandler().
  * @see  {@link PartitionReceiver#setReceiveHandler}
  */
-public abstract class PartitionReceiveHandler extends ReceiveHandler
->>>>>>> 1f17b303
+public abstract class PartitionReceiveHandler
 {
     /**
      * user should implement this method to specify the action to be performed on the received events.
@@ -26,20 +18,7 @@
      */
 	public abstract void onReceive(Iterable<EventData> events);
 	
-<<<<<<< HEAD
 	public abstract void onError(Throwable error);
 	
 	public abstract void onClose(Throwable error);
-=======
-    /**
-     * Generic version of onReceive. This method internally call the type specific version onReceive() instead.
-     * @param   messages  the list of fetched messages from the underlying protocol layer.
-     * @see  {@link PartitionReceiveHandler#onReceive}
-     */
-	@Override
-	public void onReceiveMessages(LinkedList<Message> messages)
-	{
-		this.onReceive(EventDataUtil.toEventDataCollection(messages));
-	}
->>>>>>> 1f17b303
 }