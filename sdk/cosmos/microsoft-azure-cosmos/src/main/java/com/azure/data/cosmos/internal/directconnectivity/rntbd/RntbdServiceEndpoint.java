// Copyright (c) Microsoft Corporation. All rights reserved.
// Licensed under the MIT License.

package com.azure.data.cosmos.internal.directconnectivity.rntbd;

import com.azure.data.cosmos.BridgeInternal;
import com.azure.data.cosmos.GoneException;
import com.azure.data.cosmos.internal.directconnectivity.RntbdTransportClient;
import com.fasterxml.jackson.core.JsonGenerator;
import com.fasterxml.jackson.databind.SerializerProvider;
import com.fasterxml.jackson.databind.annotation.JsonSerialize;
import com.fasterxml.jackson.databind.ser.std.StdSerializer;
import com.google.common.base.Strings;
import com.google.common.collect.ImmutableMap;
import io.micrometer.core.instrument.Tag;
import io.netty.bootstrap.Bootstrap;
import io.netty.channel.AdaptiveRecvByteBufAllocator;
import io.netty.channel.Channel;
import io.netty.channel.ChannelFuture;
import io.netty.channel.ChannelOption;
import io.netty.channel.nio.NioEventLoopGroup;
import io.netty.channel.socket.nio.NioSocketChannel;
import io.netty.handler.logging.LogLevel;
import io.netty.handler.ssl.SslContext;
import io.netty.util.concurrent.DefaultThreadFactory;
import org.slf4j.Logger;
import org.slf4j.LoggerFactory;

import java.io.IOException;
import java.net.SocketAddress;
import java.net.URI;
import java.util.UUID;
import java.util.concurrent.ConcurrentHashMap;
import java.util.concurrent.atomic.AtomicBoolean;
import java.util.concurrent.atomic.AtomicInteger;
import java.util.concurrent.atomic.AtomicLong;
import java.util.stream.Stream;

import static com.azure.data.cosmos.internal.HttpConstants.HttpHeaders;
import static com.azure.data.cosmos.internal.directconnectivity.RntbdTransportClient.Options;
import static com.google.common.base.Preconditions.checkNotNull;
import static com.google.common.base.Preconditions.checkState;
import static java.util.concurrent.TimeUnit.NANOSECONDS;

@JsonSerialize(using = RntbdServiceEndpoint.JsonSerializer.class)
public final class RntbdServiceEndpoint implements RntbdEndpoint {

    // region Fields

    private static final String TAG_NAME = RntbdServiceEndpoint.class.getSimpleName();
<<<<<<< HEAD
    private static final long QUIET_PERIOD = 2L * 1_000_000_000L; // 2 seconds
=======
    private static final long QUIET_PERIOD = 2_000_000_000L; // 2 seconds
>>>>>>> 794c146d

    private static final AtomicLong instanceCount = new AtomicLong();
    private static final Logger logger = LoggerFactory.getLogger(RntbdServiceEndpoint.class);
    private static final AdaptiveRecvByteBufAllocator receiveBufferAllocator = new AdaptiveRecvByteBufAllocator();

    private final RntbdClientChannelPool channelPool;
    private final AtomicBoolean closed;
    private final AtomicInteger concurrentRequests;
    private final long id;
    private final AtomicLong lastRequestTime;
    private final RntbdMetrics metrics;
    private final Provider provider;
    private final SocketAddress remoteAddress;
    private final RntbdRequestTimer requestTimer;
    private final Tag tag;

    // endregion

    // region Constructors

    private RntbdServiceEndpoint(
        final Provider provider, final Config config, final NioEventLoopGroup group, final RntbdRequestTimer timer,
        final URI physicalAddress
    ) {

        final Bootstrap bootstrap = new Bootstrap()
            .channel(NioSocketChannel.class)
            .group(group)
            .option(ChannelOption.ALLOCATOR, config.allocator())
            .option(ChannelOption.AUTO_READ, true)
            .option(ChannelOption.CONNECT_TIMEOUT_MILLIS, config.connectionTimeoutInMillis())
            .option(ChannelOption.RCVBUF_ALLOCATOR, receiveBufferAllocator)
            .option(ChannelOption.SO_KEEPALIVE, true)
            .remoteAddress(physicalAddress.getHost(), physicalAddress.getPort());

        this.channelPool = new RntbdClientChannelPool(this, bootstrap, config);
        this.remoteAddress = bootstrap.config().remoteAddress();
        this.concurrentRequests = new AtomicInteger();
        this.lastRequestTime = new AtomicLong();
        this.closed = new AtomicBoolean();
        this.requestTimer = timer;

        this.tag = Tag.of(TAG_NAME, RntbdMetrics.escape(this.remoteAddress.toString()));
        this.id = instanceCount.incrementAndGet();
        this.provider = provider;

        this.metrics = new RntbdMetrics(provider.transportClient, this);
    }

    // endregion

    // region Accessors

    @Override
    public int channelsAcquired() {
        return this.channelPool.channelsAcquired();
    }

    @Override
    public int channelsAvailable() {
        return this.channelPool.channelsAvailable();
    }

    @Override
    public int concurrentRequests() {
        return this.concurrentRequests.get();
    }

    @Override
    public long id() {
        return this.id;
    }

    @Override
    public boolean isClosed() {
        return this.closed.get();
    }

    public long lastRequestTime() {
        return this.lastRequestTime.get();
    }

    @Override
    public SocketAddress remoteAddress() {
        return this.remoteAddress;
    }

    @Override
    public int requestQueueLength() {
        return this.channelPool.requestQueueLength();
    }

    @Override
    public Tag tag() {
        return this.tag;
    }

    @Override
    public long usedDirectMemory() {
        return this.channelPool.usedDirectMemory();
    }

    @Override
    public long usedHeapMemory() {
        return this.channelPool.usedHeapMemory();
    }

    // endregion

    // region Methods

    @Override
    public void close() {
        if (this.closed.compareAndSet(false, true)) {
            this.provider.evict(this);
            this.channelPool.close();
        }
    }

    public RntbdRequestRecord request(final RntbdRequestArgs args) {

        this.throwIfClosed();

        this.concurrentRequests.incrementAndGet();
        this.lastRequestTime.set(args.creationTime());

        if (logger.isDebugEnabled()) {
            args.traceOperation(logger, null, "request");
            logger.debug("\n  {}\n  {}\n  REQUEST", this, args);
        }

        final RntbdRequestRecord record = this.write(args);

        record.whenComplete((response, error) -> {

            args.traceOperation(logger, null, "requestComplete", response, error);

            if (error == null) {
                logger.debug("\n  [{}]\n  {}\n  request succeeded with response status: {}", this, args, response.getStatus());
            } else {
                logger.debug("\n  [{}]\n  {}\n  request failed due to ", this, args, error);
            }

            this.concurrentRequests.decrementAndGet();
            this.metrics.markComplete(record);
        });

        return record;
    }

    @Override
    public String toString() {
        return RntbdObjectMapper.toString(this);
    }

    // endregion

    // region Privates

    private void releaseToPool(final Channel channel) {

        logger.debug("\n  [{}]\n  {}\n  RELEASE", this, channel);

        this.channelPool.release(channel).addListener(future -> {
            if (logger.isDebugEnabled()) {
                if (future.isSuccess()) {
                    logger.debug("\n  [{}]\n  {}\n  release succeeded", this, channel);
                } else {
                    logger.debug("\n  [{}]\n  {}\n  release failed due to {}", this, channel, future.cause());
                }
            }
        });
    }

    private void throwIfClosed() {
        checkState(!this.closed.get(), "%s is closed", this);
    }

    private RntbdRequestRecord write(final RntbdRequestArgs requestArgs) {

        final RntbdRequestRecord requestRecord = new RntbdRequestRecord(requestArgs, this.requestTimer);
        logger.debug("\n  [{}]\n  {}\n  WRITE", this, requestArgs);

        this.channelPool.acquire().addListener(connected -> {

            if (connected.isSuccess()) {

                requestArgs.traceOperation(logger, null, "write");
                final Channel channel = (Channel)connected.get();
                this.releaseToPool(channel);

                channel.write(requestRecord).addListener((ChannelFuture future) -> {
                    requestArgs.traceOperation(logger, null, "writeComplete", channel);
                });

                return;
            }

            final UUID activityId = requestArgs.activityId();
            final Throwable cause = connected.cause();

            if (connected.isCancelled()) {

                logger.debug("\n  [{}]\n  {}\n  write cancelled: {}", this, requestArgs, cause);
                requestRecord.cancel(true);

            } else {

                logger.debug("\n  [{}]\n  {}\n  write failed due to {} ", this, requestArgs, cause);
                final String reason = cause.getMessage();

                final GoneException goneException = new GoneException(
                    Strings.lenientFormat("failed to establish connection to %s: %s", this.remoteAddress, reason),
                    cause instanceof Exception ? (Exception)cause : new IOException(reason, cause),
                    ImmutableMap.of(HttpHeaders.ACTIVITY_ID, activityId.toString()),
                    requestArgs.replicaPath()
                );

                BridgeInternal.setRequestHeaders(goneException, requestArgs.serviceRequest().getHeaders());
                requestRecord.completeExceptionally(goneException);
            }
        });

        return requestRecord;
    }

    // endregion

    // region Types

    static final class JsonSerializer extends StdSerializer<RntbdServiceEndpoint> {

        public JsonSerializer() {
            super(RntbdServiceEndpoint.class);
        }

        @Override
        public void serialize(RntbdServiceEndpoint value, JsonGenerator generator, SerializerProvider provider)
            throws IOException {
            generator.writeStartObject();
            generator.writeNumberField("id", value.id);
            generator.writeBooleanField("isClosed", value.isClosed());
            generator.writeNumberField("concurrentRequests", value.concurrentRequests());
            generator.writeStringField("remoteAddress", value.remoteAddress.toString());
            generator.writeObjectField("channelPool", value.channelPool);
            generator.writeEndObject();
        }
    }

    public static final class Provider implements RntbdEndpoint.Provider {

        private static final Logger logger = LoggerFactory.getLogger(Provider.class);

        private final AtomicBoolean closed;
        private final Config config;
        private final ConcurrentHashMap<String, RntbdEndpoint> endpoints;
        private final NioEventLoopGroup eventLoopGroup;
        private final AtomicInteger evictions;
        private final RntbdRequestTimer requestTimer;
        private final RntbdTransportClient transportClient;

        public Provider(final RntbdTransportClient transportClient, final Options options, final SslContext sslContext) {

            checkNotNull(transportClient, "expected non-null provider");
            checkNotNull(options, "expected non-null options");
            checkNotNull(sslContext, "expected non-null sslContext");

            final DefaultThreadFactory threadFactory = new DefaultThreadFactory("cosmos-rntbd-nio", true);
            final int threadCount = 2 * Runtime.getRuntime().availableProcessors();
            final LogLevel wireLogLevel;

            if (logger.isTraceEnabled()) {
                wireLogLevel = LogLevel.TRACE;
            } else if (logger.isDebugEnabled()) {
                wireLogLevel = LogLevel.DEBUG;
            } else {
                wireLogLevel = null;
            }

            this.transportClient = transportClient;
            this.config = new Config(options, sslContext, wireLogLevel);
            this.requestTimer = new RntbdRequestTimer(config.requestTimeoutInNanos());
            this.eventLoopGroup = new NioEventLoopGroup(threadCount, threadFactory);

            this.endpoints = new ConcurrentHashMap<>();
            this.evictions = new AtomicInteger();
            this.closed = new AtomicBoolean();
        }

        @Override
        public void close() {

            if (this.closed.compareAndSet(false, true)) {

                this.requestTimer.close();

                for (final RntbdEndpoint endpoint : this.endpoints.values()) {
                    endpoint.close();
                }

<<<<<<< HEAD
                this.eventLoopGroup.shutdownGracefully(QUIET_PERIOD, this.config.shutdownTimeout(), NANOSECONDS)
=======
                this.eventLoopGroup.shutdownGracefully(QUIET_PERIOD, this.config.shutdownTimeoutInNanos(), NANOSECONDS)
>>>>>>> 794c146d
                    .addListener(future -> {
                        if (future.isSuccess()) {
                            logger.debug("\n  [{}]\n  closed endpoints", this);
                            return;
                        }
                        logger.error("\n  [{}]\n  failed to close endpoints due to ", this, future.cause());
                    });
<<<<<<< HEAD
=======

>>>>>>> 794c146d
                return;
            }

            logger.debug("\n  [{}]\n  already closed", this);
        }

        @Override
        public Config config() {
            return this.config;
        }

        @Override
        public int count() {
            return this.endpoints.size();
        }

        @Override
        public int evictions() {
            return this.evictions.get();
        }

        @Override
        public RntbdEndpoint get(URI physicalAddress) {
            return endpoints.computeIfAbsent(physicalAddress.getAuthority(), authority ->
                new RntbdServiceEndpoint(this, config, eventLoopGroup, requestTimer, physicalAddress)
            );
        }

        @Override
        public Stream<RntbdEndpoint> list() {
            return this.endpoints.values().stream();
        }

        private void evict(RntbdEndpoint endpoint) {
            if (this.endpoints.remove(endpoint.remoteAddress().toString()) != null) {
                this.evictions.incrementAndGet();
            }
        }
    }

    // endregion
}<|MERGE_RESOLUTION|>--- conflicted
+++ resolved
@@ -48,11 +48,7 @@
     // region Fields
 
     private static final String TAG_NAME = RntbdServiceEndpoint.class.getSimpleName();
-<<<<<<< HEAD
-    private static final long QUIET_PERIOD = 2L * 1_000_000_000L; // 2 seconds
-=======
     private static final long QUIET_PERIOD = 2_000_000_000L; // 2 seconds
->>>>>>> 794c146d
 
     private static final AtomicLong instanceCount = new AtomicLong();
     private static final Logger logger = LoggerFactory.getLogger(RntbdServiceEndpoint.class);
@@ -353,11 +349,7 @@
                     endpoint.close();
                 }
 
-<<<<<<< HEAD
-                this.eventLoopGroup.shutdownGracefully(QUIET_PERIOD, this.config.shutdownTimeout(), NANOSECONDS)
-=======
                 this.eventLoopGroup.shutdownGracefully(QUIET_PERIOD, this.config.shutdownTimeoutInNanos(), NANOSECONDS)
->>>>>>> 794c146d
                     .addListener(future -> {
                         if (future.isSuccess()) {
                             logger.debug("\n  [{}]\n  closed endpoints", this);
@@ -365,10 +357,7 @@
                         }
                         logger.error("\n  [{}]\n  failed to close endpoints due to ", this, future.cause());
                     });
-<<<<<<< HEAD
-=======
-
->>>>>>> 794c146d
+
                 return;
             }
 
