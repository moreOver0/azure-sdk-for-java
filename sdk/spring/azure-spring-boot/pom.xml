--- conflicted
+++ resolved
@@ -158,7 +158,7 @@
     <dependency>
       <groupId>com.microsoft.azure</groupId>
       <artifactId>msal4j</artifactId>
-      <version>0.5.0-preview</version> <!-- {x-version-update;com.microsoft.azure:msal4j;external_dependency} -->
+      <version>1.3.0</version> <!-- {x-version-update;com.microsoft.azure:msal4j;external_dependency} -->
       <optional>true</optional>
     </dependency>
 
@@ -257,13 +257,9 @@
                 <include>com.azure:*</include>
                 <include>com.fasterxml.jackson.core:jackson-databind:[2.10.1]</include> <!-- {x-include-update;com.fasterxml.jackson.core:jackson-databind;external_dependency} -->
                 <include>com.google.code.findbugs:jsr305:[3.0.2]</include> <!-- {x-include-update;com.google.code.findbugs:jsr305;external_dependency} -->
-<<<<<<< HEAD
-                <include>com.microsoft.azure:msal4j:[0.5.0-preview]</include> <!-- {x-include-update;com.microsoft.azure:msal4j;external_dependency} -->
-=======
                 <include>com.microsoft.azure:msal4j:[1.3.0]</include> <!-- {x-include-update;com.microsoft.azure:msal4j;external_dependency} -->
                 <include>com.microsoft.azure:spring-data-cosmosdb:[2.2.3.FIX1]</include> <!-- {x-include-update;com.microsoft.azure:spring-data-cosmosdb;external_dependency} -->
                 <include>com.microsoft.spring.data.gremlin:spring-data-gremlin:[2.2.3]</include> <!-- {x-include-update;com.microsoft.spring.data.gremlin:spring-data-gremlin;external_dependency} -->
->>>>>>> ef517761
                 <include>com.nimbusds:nimbus-jose-jwt:[7.9]</include> <!-- {x-include-update;com.nimbusds:nimbus-jose-jwt;external_dependency} -->
                 <include>io.micrometer:micrometer-core:[1.3.0]</include> <!-- {x-include-update;spring_io.micrometer:micrometer-core;external_dependency} -->
                 <include>io.micrometer:micrometer-registry-azure-monitor:[1.3.0]</include> <!-- {x-include-update;spring_io.micrometer:micrometer-registry-azure-monitor;external_dependency} -->
