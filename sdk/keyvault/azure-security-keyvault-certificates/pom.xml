<?xml version="1.0" encoding="UTF-8"?>
<project xmlns="http://maven.apache.org/POM/4.0.0"
    xmlns:xsi="http://www.w3.org/2001/XMLSchema-instance"
    xsi:schemaLocation="http://maven.apache.org/POM/4.0.0 http://maven.apache.org/xsd/maven-4.0.0.xsd">
  <modelVersion>4.0.0</modelVersion>
  <parent>
    <artifactId>azure-client-sdk-parent</artifactId>
    <groupId>com.azure</groupId>
    <version>1.7.0</version> <!-- {x-version-update;com.azure:azure-client-sdk-parent;current} -->
    <relativePath>../../parents/azure-client-sdk-parent</relativePath>
  </parent>

  <groupId>com.azure</groupId>
  <artifactId>azure-security-keyvault-certificates</artifactId>
<<<<<<< HEAD
  <version>4.1.0-beta.1</version> <!-- {x-version-update;com.azure:azure-security-keyvault-certificates;current} -->
=======
  <version>4.1.0-beta.3</version> <!-- {x-version-update;com.azure:azure-security-keyvault-certificates;current} -->
>>>>>>> 37420c31

  <name>Microsoft Azure client library for KeyVault Certificates</name>
  <description>This module contains client library for Microsoft Azure KeyVault Certificates.</description>
  <url>https://github.com/Azure/azure-sdk-for-java</url>

  <distributionManagement>
    <site>
      <id>azure-java-build-docs</id>
      <url>${site.url}/site/${project.artifactId}</url>
    </site>
  </distributionManagement>

  <scm>
    <url>scm:git:https://github.com/Azure/azure-sdk-for-java</url>
    <connection>scm:git:git@github.com:Azure/azure-sdk-for-java.git</connection>
    <tag>HEAD</tag>
  </scm>

  <dependencies>

    <dependency>
      <groupId>com.azure</groupId>
      <artifactId>azure-core</artifactId>
      <version>1.5.0</version> <!-- {x-version-update;com.azure:azure-core;dependency} -->
    </dependency>

    <dependency>
      <groupId>com.azure</groupId>
      <artifactId>azure-core-http-netty</artifactId>
      <version>1.5.1</version> <!-- {x-version-update;com.azure:azure-core-http-netty;dependency} -->
    </dependency>

    <!-- Test dependencies -->
    <dependency>
      <groupId>org.junit.jupiter</groupId>
      <artifactId>junit-jupiter-api</artifactId>
      <version>5.4.2</version> <!-- {x-version-update;org.junit.jupiter:junit-jupiter-api;external_dependency} -->
      <scope>test</scope>
    </dependency>

    <dependency>
      <groupId>org.junit.jupiter</groupId>
      <artifactId>junit-jupiter-engine</artifactId>
      <version>5.4.2</version> <!-- {x-version-update;org.junit.jupiter:junit-jupiter-engine;external_dependency} -->
      <scope>test</scope>
    </dependency>

    <dependency>
      <groupId>org.junit.jupiter</groupId>
      <artifactId>junit-jupiter-params</artifactId>
      <version>5.4.2</version> <!-- {x-version-update;org.junit.jupiter:junit-jupiter-params;external_dependency} -->
      <scope>test</scope>
    </dependency>

    <dependency>
      <groupId>org.hamcrest</groupId>
      <artifactId>hamcrest-library</artifactId>
      <version>2.2</version> <!-- {x-version-update;org.hamcrest:hamcrest-library;external_dependency} -->
      <scope>test</scope>
    </dependency>

    <dependency>
      <groupId>io.projectreactor</groupId>
      <artifactId>reactor-test</artifactId>
      <version>3.3.5.RELEASE</version> <!-- {x-version-update;io.projectreactor:reactor-test;external_dependency} -->
      <scope>test</scope>
    </dependency>

    <dependency>
      <groupId>com.azure</groupId>
      <artifactId>azure-core-test</artifactId>
      <version>1.2.1</version> <!-- {x-version-update;com.azure:azure-core-test;dependency} -->
      <scope>test</scope>
    </dependency>

    <dependency>
      <groupId>com.azure</groupId>
<<<<<<< HEAD
=======
      <artifactId>azure-core-http-okhttp</artifactId>
      <version>1.2.2</version> <!-- {x-version-update;com.azure:azure-core-http-okhttp;dependency} -->
      <scope>test</scope>
    </dependency>

    <dependency>
      <groupId>com.azure</groupId>
>>>>>>> 37420c31
      <artifactId>azure-identity</artifactId>
      <version>1.0.6</version> <!-- {x-version-update;com.azure:azure-identity;dependency} -->
      <scope>test</scope>
    </dependency>

  </dependencies>
</project><|MERGE_RESOLUTION|>--- conflicted
+++ resolved
@@ -12,11 +12,7 @@
 
   <groupId>com.azure</groupId>
   <artifactId>azure-security-keyvault-certificates</artifactId>
-<<<<<<< HEAD
   <version>4.1.0-beta.1</version> <!-- {x-version-update;com.azure:azure-security-keyvault-certificates;current} -->
-=======
-  <version>4.1.0-beta.3</version> <!-- {x-version-update;com.azure:azure-security-keyvault-certificates;current} -->
->>>>>>> 37420c31
 
   <name>Microsoft Azure client library for KeyVault Certificates</name>
   <description>This module contains client library for Microsoft Azure KeyVault Certificates.</description>
@@ -94,16 +90,6 @@
 
     <dependency>
       <groupId>com.azure</groupId>
-<<<<<<< HEAD
-=======
-      <artifactId>azure-core-http-okhttp</artifactId>
-      <version>1.2.2</version> <!-- {x-version-update;com.azure:azure-core-http-okhttp;dependency} -->
-      <scope>test</scope>
-    </dependency>
-
-    <dependency>
-      <groupId>com.azure</groupId>
->>>>>>> 37420c31
       <artifactId>azure-identity</artifactId>
       <version>1.0.6</version> <!-- {x-version-update;com.azure:azure-identity;dependency} -->
       <scope>test</scope>
