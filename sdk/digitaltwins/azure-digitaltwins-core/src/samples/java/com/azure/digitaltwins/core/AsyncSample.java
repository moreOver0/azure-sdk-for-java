--- conflicted
+++ resolved
@@ -10,10 +10,6 @@
 import com.azure.identity.ClientSecretCredentialBuilder;
 import reactor.core.publisher.Mono;
 
-<<<<<<< HEAD
-import java.io.IOException;
-=======
->>>>>>> 62b4deda
 import java.util.concurrent.Semaphore;
 import java.util.concurrent.TimeUnit;
 
@@ -25,14 +21,10 @@
         String clientId = System.getenv("CLIENT_ID");
         String clientSecret = System.getenv("CLIENT_SECRET");
         String endpoint = System.getenv("DIGITAL_TWINS_ENDPOINT");
-<<<<<<< HEAD
-        String digitalTwinId = System.getenv("DIGITAL_TWIN_ID");
-=======
         String sourceDigitalTwinId = System.getenv("SOURCE_DIGITAL_TWIN_ID");
         String sourceDigitalTwin = System.getenv("SOURCE_DIGITAL_TWIN");
         String targetDigitalTwinId = System.getenv("TARGET_DIGITAL_TWIN_ID");
         String targetDigitalTwin = System.getenv("TARGET_DIGITAL_TWIN");
->>>>>>> 62b4deda
         String relationshipId = System.getenv("RELATIONSHIP_ID");
         String relationship = System.getenv("RELATIONSHIP");
 
@@ -137,11 +129,7 @@
                 );
 
             // Wait for a maximum of 5secs to acquire both the semaphores.
-<<<<<<< HEAD
-            boolean listSuccessful = listSemaphore.tryAcquire(2,5, TimeUnit.SECONDS);
-=======
             boolean listSuccessful = listSemaphore.tryAcquire(2, 5, TimeUnit.SECONDS);
->>>>>>> 62b4deda
 
             if (listSuccessful) {
                 System.out.println("List operations completed successfully.");
