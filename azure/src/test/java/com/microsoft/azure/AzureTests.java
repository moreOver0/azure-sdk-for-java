--- conflicted
+++ resolved
@@ -72,40 +72,6 @@
     }
 
     /**
-<<<<<<< HEAD
-     * Tests the public IP address implementation from an individual service client
-     * @throws Exception 
-     */
-    @Test
-    public void testPublicIpAddressesInGroup() throws Exception {
-        final String suffix = String.valueOf(System.currentTimeMillis());
-        final String newGroupName = "group" + suffix;
-        final String newPipName = "pip" + suffix;
-        ResourceGroup group = azure2.resourceGroups().define(newGroupName)
-                .withRegion(Region.US_WEST)
-                .create();
-        
-        PublicIpAddresses.InGroup pips =
-                group.connectToResource(new NetworkResourceConnector.Builder()).publicIpAddresses();
-
-        PublicIpAddress pip = pips.define(newPipName)
-            .withDynamicIp()
-            .withLeafDomainLabel(newPipName)
-            .create();
-        
-        System.out.println("Public IP addresses count: " + pips.list().size());
-        
-        pip.update()
-            .withLeafDomainLabel(newPipName + "x")
-            .apply();
-        
-        pips.delete(pip.name());
-        azure2.resourceGroups().delete(group.key());
-    }
-    
-    /**
-=======
->>>>>>> 11a2562a
      * Tests the availability set implementation
      * @throws Exception
      */
