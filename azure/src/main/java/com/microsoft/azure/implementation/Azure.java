/**
 * Copyright (c) Microsoft Corporation. All rights reserved.
 * Licensed under the MIT License. See License.txt in the project root for
 * license information.
 */

package com.microsoft.azure.implementation;

import com.microsoft.azure.AzureEnvironment;
import com.microsoft.azure.CloudException;
import com.microsoft.azure.PagedList;
import com.microsoft.azure.credentials.ApplicationTokenCredentials;
import com.microsoft.azure.management.compute.AvailabilitySets;
import com.microsoft.azure.management.compute.VirtualMachines;
import com.microsoft.azure.management.compute.implementation.ComputeManager;
import com.microsoft.azure.management.network.NetworkSecurityGroups;
import com.microsoft.azure.management.network.Networks;
import com.microsoft.azure.management.network.PublicIpAddresses;
import com.microsoft.azure.management.network.implementation.NetworkManager;
import com.microsoft.azure.management.resources.GenericResources;
import com.microsoft.azure.management.resources.ResourceGroups;
import com.microsoft.azure.management.resources.Subscription;
import com.microsoft.azure.management.resources.Subscriptions;
import com.microsoft.azure.management.resources.Tenants;
import com.microsoft.azure.management.resources.fluentcore.arm.AzureConfigurable;
import com.microsoft.azure.management.resources.fluentcore.arm.implementation.AzureConfigurableImpl;
import com.microsoft.azure.management.resources.implementation.ResourceManager;
import com.microsoft.azure.management.resources.implementation.api.ResourceManagementClientImpl;
import com.microsoft.azure.management.storage.StorageAccounts;
import com.microsoft.azure.management.storage.Usages;
import com.microsoft.azure.management.storage.implementation.StorageManager;
import com.microsoft.rest.RestClient;
import com.microsoft.rest.credentials.ServiceClientCredentials;

import java.io.File;
import java.io.IOException;

public final class Azure {
    private final ResourceManager resourceManager;
    private final StorageManager storageManager;
    private final ComputeManager computeManager;
    private final NetworkManager networkManager;
    private final String subscriptionId;
    
    public static Authenticated authenticate(ServiceClientCredentials credentials) {
        return new AuthenticatedImpl(
                AzureEnvironment.AZURE.newRestClientBuilder()
                .withCredentials(credentials)
                .build());
    }

    /**
     * Authenticates API access using a properties file containing the required credentials.
     * @param credentialsFile the file containing the credentials in the standard Java properties file format,
     * with the following keys:<p>
     * <code>
     	* 	subscription= #subscription ID<br>
        * 	tenant= #tenant ID<br>
        * 	client= #client id<br>
        * 	key= #client key<br>
        * 	managementURI= #management URI<br>
        * 	baseURL= #base URL<br>
        * 	authURL= #authentication URL<br>
     *</code>
     * @return authenticated Azure client
     * @throws IOException 
     * @throws CloudException 
     */
    public static Authenticated authenticate(File credentialsFile) throws IOException {
        ApplicationTokenCredentials credentials = ApplicationTokenCredentials.fromFile(credentialsFile);
    	return new AuthenticatedImpl(AzureEnvironment.AZURE.newRestClientBuilder()
                .withCredentials(credentials)
                .build()).withDefaultSubscription(credentials.defaultSubscriptionId());
    }
    
    /**
     * Authenticates API access using a {@link RestClient} instance.
     * @param restClient the {@link RestClient} configured with Azure authentication credentials
     * @return authenticated Azure client
     */
    public static Authenticated authenticate(RestClient restClient) {
        return new AuthenticatedImpl(restClient);
    }

    public static Configurable configure() {
        return new ConfigurableImpl();
    }

    public interface Configurable extends AzureConfigurable<Configurable> {
    	/**
    	 * Authenticates API access based on the provided credentials
    	 * @param credentials The credentials to authenticate API access with
    	 * @return
    	 */
        Authenticated authenticate(ServiceClientCredentials credentials);
        
        /**
         * Authenticates API access using a properties file containing the required credentials.
         * @param credentialsFile the file containing the credentials in the standard Java properties file format following
         * the same schema as {@link Azure#authenticate(File)}.<p>
         * @return Authenticated Azure client
     	 * @throws IOException 
     	 */
        Authenticated authenticate(File credentialsFile) throws IOException;
    }

    
    private static final class ConfigurableImpl extends AzureConfigurableImpl<Configurable> implements Configurable {
        @Override
        public Authenticated authenticate(ServiceClientCredentials credentials) {
            return Azure.authenticate(buildRestClient(credentials));
        }

		@Override
		public Authenticated authenticate(File credentialsFile) throws IOException {
			return Azure.authenticate(credentialsFile);
		}
    }

    
    /**
     * Provides authenticated access to a subset of Azure APIs that do not require a specific subscription.
     * <p>
     * To access the subscription-specific APIs, use {@link Authenticated#withSubscription(String)}, 
     * or {@link Authenticated#withDefaultSubscription()} if a default subscription has already been previously specified
     * (for example, in a previously specified authentication file).
     * @see Azure#authenticate(File)
     */
    public interface Authenticated {
        /**
         * Entry point to subscription management
         * @return Subscriptions interface providing access to subscription management
         */
        Subscriptions subscriptions();
        Tenants tenants();
        
        /**
         * Selects a specific subscription for the APIs to work with.
         * <p>
         * Most Azure APIs require a specific subscription to be selected.
         * @param subscriptionId the ID of the subscription
         * @return an authenticated Azure client configured to work with the specified subscription
         */
        Azure withSubscription(String subscriptionId);
        
        /**
         * Selects the default subscription as the subscription for the APIs to work with.
         * <p>
         * The default subscription can be specified inside the authentication file using {@link Azure#authenticate(File)}. 
         * If no default subscription has been previously provided, the first subscription as 
         * returned by {@link Authenticated#subscriptions()} will be selected.
         * @return an authenticated Azure client configured to work with the default subscription
         * @throws IOException 
         * @throws CloudException 
         */
        Azure withDefaultSubscription() throws CloudException, IOException;
    }

    private static final class AuthenticatedImpl implements Authenticated {
        final private RestClient restClient;
        final private ResourceManager.Authenticated resourceManagerAuthenticated;
        private String defaultSubscription;
        
        private AuthenticatedImpl(RestClient restClient) {
            this.resourceManagerAuthenticated = ResourceManager.authenticate(restClient);
            this.restClient = restClient;
        }

        private AuthenticatedImpl withDefaultSubscription(String subscriptionId) throws IOException {
        	this.defaultSubscription = subscriptionId;
        	return this;
        }
        
        @Override
        public Subscriptions subscriptions() {
            return resourceManagerAuthenticated.subscriptions();
        }

        @Override
        public Tenants tenants() {
            return resourceManagerAuthenticated.tenants();
        }

        @Override
        public Azure withSubscription(String subscriptionId) {
            return new Azure(restClient, subscriptionId);
        }

		@Override
		public Azure withDefaultSubscription() throws CloudException, IOException {
		    if(this.defaultSubscription != null) {
		        return withSubscription(this.defaultSubscription);
		    } else {
		        PagedList<Subscription> subs = this.subscriptions().list();
		        if(!subs.isEmpty()) {
		            return withSubscription(subs.get(0).subscriptionId());
		        } else {
		            return withSubscription(null);
		        }
		    }
		}
    }

<<<<<<< HEAD
=======
    public interface ResourceGroups extends SupportsListing<Azure.ResourceGroup>,
            SupportsGettingByName<Azure.ResourceGroup>,
            SupportsCreating<Azure.ResourceGroup.DefinitionBlank>,
            SupportsDeleting {
    }

    public interface ResourceGroup extends com.microsoft.azure.management.resources.ResourceGroup {
    }
>>>>>>> 8eb9b52c

    private Azure(RestClient restClient, String subscriptionId) {
        ResourceManagementClientImpl resourceManagementClient = new ResourceManagementClientImpl(restClient);
        resourceManagementClient.setSubscriptionId(subscriptionId);
        this.resourceManager = ResourceManager.authenticate(restClient).withSubscription(subscriptionId);
        this.storageManager = StorageManager.authenticate(restClient, subscriptionId);
        this.computeManager = ComputeManager.authenticate(restClient, subscriptionId);
        this.networkManager = NetworkManager.authenticate(restClient, subscriptionId);
        this.subscriptionId = subscriptionId;
    }

    /**
     * @return the currently selected subscription ID this client is configured to work with
     */
    public String subscriptionId() {
        return this.subscriptionId;
    }
    
    /**
     * @return entry point to managing resource groups
     */
    public ResourceGroups resourceGroups() {
        return this.resourceManager.resourceGroups();
    }

    public GenericResources genericResources() {
        return resourceManager.genericResources();
    }

    /**
     * @return entry point to managing storage accounts
     */
    public StorageAccounts storageAccounts() {
        return storageManager.storageAccounts();
    }

    public Usages storageUsages() {
        return storageManager.usages();
    }

    /**
     * @return entry point to managing availability sets.
     */
    public AvailabilitySets availabilitySets() {
        return computeManager.availabilitySets();
    }

    /**
     * @return entry point to managing virtual networks
     */
    public Networks networks() {
        return networkManager.networks();
    }

    /**
     * @return entry point to managing network security groups
     */
    public NetworkSecurityGroups networkSecurityGroups() {
        return networkManager.networkSecurityGroups();
    }

    /** 
     * @return entry point to managing virtual machines
     */
    public VirtualMachines virtualMachines() {
        return computeManager.virtualMachines();
    }

    /**
     * @return entry point to managing public IP addresses
     */
    public PublicIpAddresses publicIpAddresses() {
    	return this.networkManager.publicIpAddresses();
    }
}<|MERGE_RESOLUTION|>--- conflicted
+++ resolved
@@ -201,18 +201,6 @@
 		}
     }
 
-<<<<<<< HEAD
-=======
-    public interface ResourceGroups extends SupportsListing<Azure.ResourceGroup>,
-            SupportsGettingByName<Azure.ResourceGroup>,
-            SupportsCreating<Azure.ResourceGroup.DefinitionBlank>,
-            SupportsDeleting {
-    }
-
-    public interface ResourceGroup extends com.microsoft.azure.management.resources.ResourceGroup {
-    }
->>>>>>> 8eb9b52c
-
     private Azure(RestClient restClient, String subscriptionId) {
         ResourceManagementClientImpl resourceManagementClient = new ResourceManagementClientImpl(restClient);
         resourceManagementClient.setSubscriptionId(subscriptionId);
