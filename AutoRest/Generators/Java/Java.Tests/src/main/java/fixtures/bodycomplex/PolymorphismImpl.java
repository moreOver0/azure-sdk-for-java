/**
 * Copyright (c) Microsoft Corporation. All rights reserved.
 * Licensed under the MIT License. See License.txt in the project root for
 * license information.
 * 
 * Code generated by Microsoft (R) AutoRest Code Generator 0.11.0.0
 * Changes may cause incorrect behavior and will be lost if the code is
 * regenerated.
 */

package fixtures.bodycomplex;

import com.google.common.reflect.TypeToken;
import com.microsoft.rest.ServiceCallback;
import com.microsoft.rest.ServiceException;
import com.microsoft.rest.ServiceResponse;
import com.microsoft.rest.ServiceResponseBuilder;
import com.microsoft.rest.ServiceResponseCallback;
import com.microsoft.rest.ServiceResponseEmptyCallback;
import com.squareup.okhttp.ResponseBody;
import retrofit.Retrofit;
import retrofit.Call;
import retrofit.Response;
import fixtures.bodycomplex.models.Fish;
import fixtures.bodycomplex.models.Error;
import com.microsoft.rest.Validator;

public class PolymorphismImpl implements Polymorphism {
    private PolymorphismService service;
    AutoRestComplexTestService client;

    public PolymorphismImpl(Retrofit retrofit, AutoRestComplexTestService client) {
        this.service = retrofit.create(PolymorphismService.class);
        this.client = client;
    }

    /**
     *
     * @return the Fish object if successful.
     * @throws ServiceException the exception wrapped in ServiceException if failed.
     */
    public Fish getValid() throws ServiceException {
        try {
            Call<ResponseBody> call = service.getValid();
            ServiceResponse<Fish> response = getValidDelegate(call.execute(), null);
            return response.getBody();
        } catch (ServiceException ex) {
            throw ex;
        } catch (Exception ex) {
            throw new ServiceException(ex);
        }
    }

    /**
     *
     * @param serviceCallback the async ServiceCallback to handle successful and failed responses.
     */
    public Call<ResponseBody> getValidAsync(final ServiceCallback<Fish> serviceCallback) {
        Call<ResponseBody> call = service.getValid();
        call.enqueue(new ServiceResponseCallback<Fish>(serviceCallback) {
            @Override
            public void onResponse(Response<ResponseBody> response, Retrofit retrofit) {
                try {
                    serviceCallback.success(getValidDelegate(response, retrofit));
                } catch (ServiceException exception) {
                    serviceCallback.failure(exception);
                }
            }
        });
        return call;
    }

    private ServiceResponse<Fish> getValidDelegate(Response<ResponseBody> response, Retrofit retrofit) throws ServiceException {
        return new ServiceResponseBuilder<Fish>()
                .register(200, new TypeToken<Fish>(){}.getType())
                .registerError(new TypeToken<Error>(){}.getType())
                .build(response, retrofit);
    }

    /**
     *
     * @param complexBody Please put a salmon that looks like this:
     {
             'dtype':'Salmon',
             'location':'alaska',
             'iswild':true,
             'species':'king',
             'length':1.0,
             'siblings':[
               {
                 'dtype':'Shark',
                 'age':6,
                 'birthday': '2012-01-05T01:00:00Z',
                 'length':20.0,
                 'species':'predator',
               },
               {
                 'dtype':'Sawshark',
                 'age':105,
                 'birthday': '1900-01-05T01:00:00Z',
                 'length':10.0,
                 'picture': new Buffer([255, 255, 255, 255, 254]).toString('base64'),
                 'species':'dangerous',
               }
             ]
           };
     * @throws ServiceException the exception wrapped in ServiceException if failed.
     */
    public void putValid(Fish complexBody) throws ServiceException {
        if (complexBody == null) {
            throw new ServiceException(
                new IllegalArgumentException("Parameter complexBody is required and cannot be null."));
        }
        Validator.validate(complexBody);
        try {
            Call<ResponseBody> call = service.putValid(complexBody);
            ServiceResponse<Void> response = putValidDelegate(call.execute(), null);
            response.getBody();
        } catch (ServiceException ex) {
            throw ex;
        } catch (Exception ex) {
            throw new ServiceException(ex);
        }
    }

    /**
     *
     * @param complexBody Please put a salmon that looks like this:
     {
             'dtype':'Salmon',
             'location':'alaska',
             'iswild':true,
             'species':'king',
             'length':1.0,
             'siblings':[
               {
                 'dtype':'Shark',
                 'age':6,
                 'birthday': '2012-01-05T01:00:00Z',
                 'length':20.0,
                 'species':'predator',
               },
               {
                 'dtype':'Sawshark',
                 'age':105,
                 'birthday': '1900-01-05T01:00:00Z',
                 'length':10.0,
                 'picture': new Buffer([255, 255, 255, 255, 254]).toString('base64'),
                 'species':'dangerous',
               }
             ]
           };
     * @param serviceCallback the async ServiceCallback to handle successful and failed responses.
     */
    public Call<ResponseBody> putValidAsync(Fish complexBody, final ServiceCallback<Void> serviceCallback) {
        if (complexBody == null) {
            serviceCallback.failure(new ServiceException(
                new IllegalArgumentException("Parameter complexBody is required and cannot be null.")));
        }
        Validator.validate(complexBody, serviceCallback);
        Call<ResponseBody> call = service.putValid(complexBody);
        call.enqueue(new ServiceResponseCallback<Void>(serviceCallback) {
            @Override
            public void onResponse(Response<ResponseBody> response, Retrofit retrofit) {
                try {
                    serviceCallback.success(putValidDelegate(response, retrofit));
                } catch (ServiceException exception) {
                    serviceCallback.failure(exception);
                }
            }
        });
        return call;
    }

    private ServiceResponse<Void> putValidDelegate(Response<ResponseBody> response, Retrofit retrofit) throws ServiceException {
        return new ServiceResponseBuilder<Void>()
                .register(200, new TypeToken<Void>(){}.getType())
                .registerError(new TypeToken<Error>(){}.getType())
                .build(response, retrofit);
    }

    /**
<<<<<<< HEAD
=======
     * Put complex types that are polymorphic, attempting to omit required 'birthday' field - the request should not be allowed from the client
>>>>>>> 1ba0e1bb
     *
     * @param complexBody Please attempt put a sawshark that looks like this, the client should not allow this data to be sent:
     {
         "dtype": "sawshark",
         "species": "snaggle toothed",
         "length": 18.5,
         "age": 2,
         "birthday": "2013-06-01T01:00:00Z",
         "location": "alaska",
         "picture": base64(FF FF FF FF FE),
         "siblings": [
             {
                 "dtype": "shark",
                 "species": "predator",
                 "birthday": "2012-01-05T01:00:00Z",
                 "length": 20,
                 "age": 6
             },
             {
                 "dtype": "sawshark",
                 "species": "dangerous",
                 "picture": base64(FF FF FF FF FE),
                 "length": 10,
                 "age": 105
             }
         ]
     }
     * @throws ServiceException the exception wrapped in ServiceException if failed.
     */
    public void putValidMissingRequired(Fish complexBody) throws ServiceException {
        if (complexBody == null) {
            throw new ServiceException(
                new IllegalArgumentException("Parameter complexBody is required and cannot be null."));
        }
        Validator.validate(complexBody);
        try {
            Call<ResponseBody> call = service.putValidMissingRequired(complexBody);
            ServiceResponse<Void> response = putValidMissingRequiredDelegate(call.execute(), null);
            response.getBody();
        } catch (ServiceException ex) {
            throw ex;
        } catch (Exception ex) {
            throw new ServiceException(ex);
        }
    }

    /**
<<<<<<< HEAD
=======
     * Put complex types that are polymorphic, attempting to omit required 'birthday' field - the request should not be allowed from the client
>>>>>>> 1ba0e1bb
     *
     * @param complexBody Please attempt put a sawshark that looks like this, the client should not allow this data to be sent:
     {
         "dtype": "sawshark",
         "species": "snaggle toothed",
         "length": 18.5,
         "age": 2,
         "birthday": "2013-06-01T01:00:00Z",
         "location": "alaska",
         "picture": base64(FF FF FF FF FE),
         "siblings": [
             {
                 "dtype": "shark",
                 "species": "predator",
                 "birthday": "2012-01-05T01:00:00Z",
                 "length": 20,
                 "age": 6
             },
             {
                 "dtype": "sawshark",
                 "species": "dangerous",
                 "picture": base64(FF FF FF FF FE),
                 "length": 10,
                 "age": 105
             }
         ]
     }
     * @param serviceCallback the async ServiceCallback to handle successful and failed responses.
     */
    public Call<ResponseBody> putValidMissingRequiredAsync(Fish complexBody, final ServiceCallback<Void> serviceCallback) {
        if (complexBody == null) {
            serviceCallback.failure(new ServiceException(
                new IllegalArgumentException("Parameter complexBody is required and cannot be null.")));
        }
        Validator.validate(complexBody, serviceCallback);
        Call<ResponseBody> call = service.putValidMissingRequired(complexBody);
        call.enqueue(new ServiceResponseCallback<Void>(serviceCallback) {
            @Override
            public void onResponse(Response<ResponseBody> response, Retrofit retrofit) {
                try {
                    serviceCallback.success(putValidMissingRequiredDelegate(response, retrofit));
                } catch (ServiceException exception) {
                    serviceCallback.failure(exception);
                }
            }
        });
        return call;
    }

    private ServiceResponse<Void> putValidMissingRequiredDelegate(Response<ResponseBody> response, Retrofit retrofit) throws ServiceException {
        return new ServiceResponseBuilder<Void>()
                .register(200, new TypeToken<Void>(){}.getType())
                .registerError(new TypeToken<Error>(){}.getType())
                .build(response, retrofit);
    }

}<|MERGE_RESOLUTION|>--- conflicted
+++ resolved
@@ -35,6 +35,7 @@
     }
 
     /**
+     * Get complex types that are polymorphic
      *
      * @return the Fish object if successful.
      * @throws ServiceException the exception wrapped in ServiceException if failed.
@@ -52,6 +53,7 @@
     }
 
     /**
+     * Get complex types that are polymorphic
      *
      * @param serviceCallback the async ServiceCallback to handle successful and failed responses.
      */
@@ -78,6 +80,7 @@
     }
 
     /**
+     * Put complex types that are polymorphic
      *
      * @param complexBody Please put a salmon that looks like this:
      {
@@ -124,6 +127,7 @@
     }
 
     /**
+     * Put complex types that are polymorphic
      *
      * @param complexBody Please put a salmon that looks like this:
      {
@@ -180,10 +184,7 @@
     }
 
     /**
-<<<<<<< HEAD
-=======
      * Put complex types that are polymorphic, attempting to omit required 'birthday' field - the request should not be allowed from the client
->>>>>>> 1ba0e1bb
      *
      * @param complexBody Please attempt put a sawshark that looks like this, the client should not allow this data to be sent:
      {
@@ -231,10 +232,7 @@
     }
 
     /**
-<<<<<<< HEAD
-=======
      * Put complex types that are polymorphic, attempting to omit required 'birthday' field - the request should not be allowed from the client
->>>>>>> 1ba0e1bb
      *
      * @param complexBody Please attempt put a sawshark that looks like this, the client should not allow this data to be sent:
      {
