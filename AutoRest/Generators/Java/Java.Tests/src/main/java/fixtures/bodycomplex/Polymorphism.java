--- conflicted
+++ resolved
@@ -40,6 +40,7 @@
 
     }
     /**
+     * Get complex types that are polymorphic
      *
      * @return the Fish object if successful.
      * @throws ServiceException the exception wrapped in ServiceException if failed.
@@ -47,6 +48,7 @@
     Fish getValid() throws ServiceException;
 
     /**
+     * Get complex types that are polymorphic
      *
      * @param serviceCallback the async ServiceCallback to handle successful and failed responses.
      * @return the {@link Call} object
@@ -54,6 +56,7 @@
     Call<ResponseBody> getValidAsync(final ServiceCallback<Fish> serviceCallback);
 
     /**
+     * Put complex types that are polymorphic
      *
      * @param complexBody Please put a salmon that looks like this:
  {
@@ -85,6 +88,7 @@
     void putValid(Fish complexBody) throws ServiceException;
 
     /**
+     * Put complex types that are polymorphic
      *
      * @param complexBody Please put a salmon that looks like this:
  {
@@ -117,10 +121,7 @@
     Call<ResponseBody> putValidAsync(Fish complexBody, final ServiceCallback<Void> serviceCallback);
 
     /**
-<<<<<<< HEAD
-=======
      * Put complex types that are polymorphic, attempting to omit required 'birthday' field - the request should not be allowed from the client
->>>>>>> 1ba0e1bb
      *
      * @param complexBody Please attempt put a sawshark that looks like this, the client should not allow this data to be sent:
  {
@@ -153,10 +154,7 @@
     void putValidMissingRequired(Fish complexBody) throws ServiceException;
 
     /**
-<<<<<<< HEAD
-=======
      * Put complex types that are polymorphic, attempting to omit required 'birthday' field - the request should not be allowed from the client
->>>>>>> 1ba0e1bb
      *
      * @param complexBody Please attempt put a sawshark that looks like this, the client should not allow this data to be sent:
  {
