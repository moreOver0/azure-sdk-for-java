--- conflicted
+++ resolved
@@ -34,10 +34,7 @@
     }
 
     /**
-<<<<<<< HEAD
-=======
      * x-ms-client-request-id = 9C4D50EE-2D56-4CD3-8152-34347DC9F2B0 is required message header for all requests. Long running put request, service returns a 200 to the initial request, with an entity that contains ProvisioningState=’Creating’. Poll the endpoint indicated in the Azure-AsyncOperation header for operation status
->>>>>>> 1ba0e1bb
      *
      * @param product Product to put
      * @return the Product object if successful.
@@ -56,10 +53,7 @@
     }
 
     /**
-<<<<<<< HEAD
-=======
      * x-ms-client-request-id = 9C4D50EE-2D56-4CD3-8152-34347DC9F2B0 is required message header for all requests. Long running put request, service returns a 200 to the initial request, with an entity that contains ProvisioningState=’Creating’. Poll the endpoint indicated in the Azure-AsyncOperation header for operation status
->>>>>>> 1ba0e1bb
      *
      * @param product Product to put
      * @param serviceCallback the async ServiceCallback to handle successful and failed responses.
@@ -87,10 +81,7 @@
     }
 
     /**
-<<<<<<< HEAD
-=======
      * x-ms-client-request-id = 9C4D50EE-2D56-4CD3-8152-34347DC9F2B0 is required message header for all requests. Long running put request, service returns a 200 to the initial request, with an entity that contains ProvisioningState=’Creating’. Poll the endpoint indicated in the Azure-AsyncOperation header for operation status
->>>>>>> 1ba0e1bb
      *
      * @param product Product to put
      * @return the Product object if successful.
@@ -109,10 +100,7 @@
     }
 
     /**
-<<<<<<< HEAD
-=======
      * x-ms-client-request-id = 9C4D50EE-2D56-4CD3-8152-34347DC9F2B0 is required message header for all requests. Long running put request, service returns a 200 to the initial request, with an entity that contains ProvisioningState=’Creating’. Poll the endpoint indicated in the Azure-AsyncOperation header for operation status
->>>>>>> 1ba0e1bb
      *
      * @param product Product to put
      * @param serviceCallback the async ServiceCallback to handle successful and failed responses.
@@ -140,10 +128,7 @@
     }
 
     /**
-<<<<<<< HEAD
-=======
      * x-ms-client-request-id = 9C4D50EE-2D56-4CD3-8152-34347DC9F2B0 is required message header for all requests. Long running put request, service returns a 201 to the initial request, with an entity that contains ProvisioningState=’Creating’.  Polls return this value until the last poll returns a ‘200’ with ProvisioningState=’Succeeded’
->>>>>>> 1ba0e1bb
      *
      * @param product Product to put
      * @return the Product object if successful.
@@ -162,10 +147,7 @@
     }
 
     /**
-<<<<<<< HEAD
-=======
      * x-ms-client-request-id = 9C4D50EE-2D56-4CD3-8152-34347DC9F2B0 is required message header for all requests. Long running put request, service returns a 201 to the initial request, with an entity that contains ProvisioningState=’Creating’.  Polls return this value until the last poll returns a ‘200’ with ProvisioningState=’Succeeded’
->>>>>>> 1ba0e1bb
      *
      * @param product Product to put
      * @param serviceCallback the async ServiceCallback to handle successful and failed responses.
@@ -194,10 +176,7 @@
     }
 
     /**
-<<<<<<< HEAD
-=======
      * x-ms-client-request-id = 9C4D50EE-2D56-4CD3-8152-34347DC9F2B0 is required message header for all requests. Long running put request, service returns a 201 to the initial request, with an entity that contains ProvisioningState=’Creating’.  Polls return this value until the last poll returns a ‘200’ with ProvisioningState=’Succeeded’
->>>>>>> 1ba0e1bb
      *
      * @param product Product to put
      * @return the Product object if successful.
@@ -216,10 +195,7 @@
     }
 
     /**
-<<<<<<< HEAD
-=======
      * x-ms-client-request-id = 9C4D50EE-2D56-4CD3-8152-34347DC9F2B0 is required message header for all requests. Long running put request, service returns a 201 to the initial request, with an entity that contains ProvisioningState=’Creating’.  Polls return this value until the last poll returns a ‘200’ with ProvisioningState=’Succeeded’
->>>>>>> 1ba0e1bb
      *
      * @param product Product to put
      * @param serviceCallback the async ServiceCallback to handle successful and failed responses.
@@ -248,10 +224,7 @@
     }
 
     /**
-<<<<<<< HEAD
-=======
      * x-ms-client-request-id = 9C4D50EE-2D56-4CD3-8152-34347DC9F2B0 is required message header for all requests. Long running post request, service returns a 202 to the initial request, with 'Location' and 'Retry-After' headers, Polls return a 200 with a response body after success
->>>>>>> 1ba0e1bb
      *
      * @param product Product to put
      * @throws ServiceException the exception wrapped in ServiceException if failed.
@@ -269,10 +242,7 @@
     }
 
     /**
-<<<<<<< HEAD
-=======
      * x-ms-client-request-id = 9C4D50EE-2D56-4CD3-8152-34347DC9F2B0 is required message header for all requests. Long running post request, service returns a 202 to the initial request, with 'Location' and 'Retry-After' headers, Polls return a 200 with a response body after success
->>>>>>> 1ba0e1bb
      *
      * @param product Product to put
      * @param serviceCallback the async ServiceCallback to handle successful and failed responses.
@@ -300,10 +270,7 @@
     }
 
     /**
-<<<<<<< HEAD
-=======
      * x-ms-client-request-id = 9C4D50EE-2D56-4CD3-8152-34347DC9F2B0 is required message header for all requests. Long running post request, service returns a 202 to the initial request, with 'Location' and 'Retry-After' headers, Polls return a 200 with a response body after success
->>>>>>> 1ba0e1bb
      *
      * @param product Product to put
      * @throws ServiceException the exception wrapped in ServiceException if failed.
@@ -321,10 +288,7 @@
     }
 
     /**
-<<<<<<< HEAD
-=======
      * x-ms-client-request-id = 9C4D50EE-2D56-4CD3-8152-34347DC9F2B0 is required message header for all requests. Long running post request, service returns a 202 to the initial request, with 'Location' and 'Retry-After' headers, Polls return a 200 with a response body after success
->>>>>>> 1ba0e1bb
      *
      * @param product Product to put
      * @param serviceCallback the async ServiceCallback to handle successful and failed responses.
@@ -352,10 +316,7 @@
     }
 
     /**
-<<<<<<< HEAD
-=======
      * x-ms-client-request-id = 9C4D50EE-2D56-4CD3-8152-34347DC9F2B0 is required message header for all requests. Long running post request, service returns a 202 to the initial request, with an entity that contains ProvisioningState=’Creating’. Poll the endpoint indicated in the Azure-AsyncOperation header for operation status
->>>>>>> 1ba0e1bb
      *
      * @param product Product to put
      * @throws ServiceException the exception wrapped in ServiceException if failed.
@@ -373,10 +334,7 @@
     }
 
     /**
-<<<<<<< HEAD
-=======
      * x-ms-client-request-id = 9C4D50EE-2D56-4CD3-8152-34347DC9F2B0 is required message header for all requests. Long running post request, service returns a 202 to the initial request, with an entity that contains ProvisioningState=’Creating’. Poll the endpoint indicated in the Azure-AsyncOperation header for operation status
->>>>>>> 1ba0e1bb
      *
      * @param product Product to put
      * @param serviceCallback the async ServiceCallback to handle successful and failed responses.
@@ -404,10 +362,7 @@
     }
 
     /**
-<<<<<<< HEAD
-=======
      * x-ms-client-request-id = 9C4D50EE-2D56-4CD3-8152-34347DC9F2B0 is required message header for all requests. Long running post request, service returns a 202 to the initial request, with an entity that contains ProvisioningState=’Creating’. Poll the endpoint indicated in the Azure-AsyncOperation header for operation status
->>>>>>> 1ba0e1bb
      *
      * @param product Product to put
      * @throws ServiceException the exception wrapped in ServiceException if failed.
@@ -425,10 +380,7 @@
     }
 
     /**
-<<<<<<< HEAD
-=======
      * x-ms-client-request-id = 9C4D50EE-2D56-4CD3-8152-34347DC9F2B0 is required message header for all requests. Long running post request, service returns a 202 to the initial request, with an entity that contains ProvisioningState=’Creating’. Poll the endpoint indicated in the Azure-AsyncOperation header for operation status
->>>>>>> 1ba0e1bb
      *
      * @param product Product to put
      * @param serviceCallback the async ServiceCallback to handle successful and failed responses.
