--- conflicted
+++ resolved
@@ -69,15 +69,8 @@
             request.withBody(bodyContentString, mimeType);
         }
 
-        Object result = null;
-<<<<<<< HEAD
-        if (!methodParser.isAsync()) {
-            final HttpResponse response = httpClient.sendRequest(request);
-
-            final Class<?> returnType = methodParser.returnType();
-            if (returnType.equals(Void.TYPE) || methodParser.httpMethod().equalsIgnoreCase("HEAD")) {
-=======
-        final Type returnType = methodDetails.returnType();
+        Object result;
+        final Type returnType = methodParser.returnType();
         final TypeToken returnTypeToken = TypeToken.of(returnType);
         if (returnTypeToken.isSubtypeOf(Completable.class)) {
             final Single<? extends HttpResponse> asyncResponse = httpClient.sendRequestAsync(request);
@@ -91,7 +84,7 @@
                     Single<?> asyncResult;
                     final Type singleReturnType = ((ParameterizedType) returnType).getActualTypeArguments()[0];
                     final TypeToken singleReturnTypeToken = TypeToken.of(singleReturnType);
-                    if (methodDetails.httpMethod().equalsIgnoreCase("HEAD")) {
+                    if (methodParser.httpMethod().equalsIgnoreCase("HEAD")) {
                         asyncResult = Single.just(null);
                     } else if (singleReturnTypeToken.isSubtypeOf(InputStream.class)) {
                         asyncResult = response.bodyAsInputStreamAsync();
@@ -116,8 +109,7 @@
         }
         else {
             final HttpResponse response = httpClient.sendRequest(request);
-            if (returnType.equals(Void.TYPE) || !response.hasBody() || methodDetails.httpMethod().equalsIgnoreCase("HEAD")) {
->>>>>>> b8ac2c2d
+            if (returnType.equals(Void.TYPE) || methodParser.httpMethod().equalsIgnoreCase("HEAD")) {
                 result = null;
             } else if (returnTypeToken.isSubtypeOf(InputStream.class)) {
                 result = response.bodyAsInputStream();
@@ -128,49 +120,6 @@
                 result = serializer.deserialize(responseBodyString, returnType);
             }
         }
-<<<<<<< HEAD
-        else {
-            final Single<? extends HttpResponse> asyncResponse = httpClient.sendRequestAsync(request);
-            final Class<?> methodReturnType = method.getReturnType();
-            if (methodReturnType.equals(Single.class)) {
-                result = asyncResponse.flatMap(new Func1<HttpResponse, Single<?>>() {
-                    @Override
-                    public Single<?> call(HttpResponse response) {
-                    Single<?> asyncResult;
-                    final Class<?> singleReturnType = methodParser.returnType();
-                    if (methodParser.httpMethod().equalsIgnoreCase("HEAD")) {
-                        asyncResult = Single.just(null);
-                    } else if (singleReturnType.isAssignableFrom(InputStream.class)) {
-                        asyncResult = response.bodyAsInputStreamAsync();
-                    } else if (singleReturnType.isAssignableFrom(byte[].class)) {
-                        asyncResult = response.bodyAsByteArrayAsync();
-                    } else {
-                        final Single<String> asyncResponseBodyString = response.bodyAsStringAsync();
-                        asyncResult = asyncResponseBodyString.flatMap(new Func1<String, Single<Object>>() {
-                            @Override
-                            public Single<Object> call(String responseBodyString) {
-                            try {
-                                return Single.just(serializer.deserialize(responseBodyString, singleReturnType));
-                            }
-                            catch (IOException e) {
-                                return Single.error(e);
-                            }
-                            }
-                        });
-                    }
-                    return asyncResult;
-                    }
-                });
-            }
-            else if (method.getReturnType().equals(Completable.class)) {
-                result = Completable.fromSingle(asyncResponse);
-            }
-            else if (method.getReturnType().equals(Observable.class)) {
-                result = asyncResponse.toObservable();
-            }
-        }
-=======
->>>>>>> b8ac2c2d
 
         return result;
     }
@@ -200,92 +149,8 @@
      */
     @SuppressWarnings("unchecked")
     public static <A> A create(Class<A> swaggerInterface, HttpClient httpClient, SerializerAdapter<?> serializer) {
-<<<<<<< HEAD
         final SwaggerInterfaceParser interfaceParser = new SwaggerInterfaceParser(swaggerInterface);
         final RestProxy restProxy = new RestProxy(httpClient, serializer, interfaceParser);
-=======
-        final String interfaceName = swaggerInterface.getCanonicalName();
-        final SwaggerInterfaceProxyDetails interfaceProxyDetails = new SwaggerInterfaceProxyDetails(interfaceName);
-
-        String host = null;
-        final Host hostAnnotation = swaggerInterface.getAnnotation(Host.class);
-        if (hostAnnotation != null) {
-            host = hostAnnotation.value();
-        }
-
-        final Method[] declaredMethods = swaggerInterface.getDeclaredMethods();
-        for (Method method : declaredMethods) {
-            final SwaggerMethodProxyDetails methodProxyDetails = interfaceProxyDetails.getMethodProxyDetails(method.getName());
-
-            if (method.isAnnotationPresent(GET.class)) {
-                methodProxyDetails.setMethodAndRelativePath("GET", method.getAnnotation(GET.class).value());
-            }
-            else if (method.isAnnotationPresent(PUT.class)) {
-                methodProxyDetails.setMethodAndRelativePath("PUT", method.getAnnotation(PUT.class).value());
-            }
-            else if (method.isAnnotationPresent(HEAD.class)) {
-                methodProxyDetails.setMethodAndRelativePath("HEAD", method.getAnnotation(HEAD.class).value());
-            }
-            else if (method.isAnnotationPresent(DELETE.class)) {
-                methodProxyDetails.setMethodAndRelativePath("DELETE", method.getAnnotation(DELETE.class).value());
-            }
-            else if (method.isAnnotationPresent(POST.class)) {
-                methodProxyDetails.setMethodAndRelativePath("POST", method.getAnnotation(POST.class).value());
-            }
-            else if (method.isAnnotationPresent(PATCH.class)) {
-                methodProxyDetails.setMethodAndRelativePath("PATCH", method.getAnnotation(PATCH.class).value());
-            }
-
-            if (method.isAnnotationPresent(Headers.class)) {
-                final Headers headersAnnotation = method.getAnnotation(Headers.class);
-                final String[] headers = headersAnnotation.value();
-                for (final String header : headers) {
-                    final int colonIndex = header.indexOf(":");
-                    if (colonIndex >= 0) {
-                        final String headerName = header.substring(0, colonIndex).trim();
-                        if (!headerName.isEmpty()) {
-                            final String headerValue = header.substring(colonIndex + 1).trim();
-                            if (!headerValue.isEmpty()) {
-                                methodProxyDetails.addHeader(headerName, headerValue);
-                            }
-                        }
-                    }
-                }
-            }
-
-            final Annotation[][] allParametersAnnotations = method.getParameterAnnotations();
-            for (int parameterIndex = 0; parameterIndex < allParametersAnnotations.length; ++parameterIndex) {
-                final Annotation[] parameterAnnotations = method.getParameterAnnotations()[parameterIndex];
-                for (final Annotation annotation : parameterAnnotations) {
-                    final Type annotationType = annotation.annotationType();
-                    if (annotationType.equals(HostParam.class)) {
-                        final HostParam hostParamAnnotation = (HostParam) annotation;
-                        methodProxyDetails.addHostSubstitution(hostParamAnnotation.value(), parameterIndex, !hostParamAnnotation.encoded());
-                    }
-                    else if (annotationType.equals(PathParam.class)) {
-                        final PathParam pathParamAnnotation = (PathParam) annotation;
-                        methodProxyDetails.addPathSubstitution(pathParamAnnotation.value(), parameterIndex, !pathParamAnnotation.encoded());
-                    }
-                    else if (annotationType.equals(QueryParam.class)) {
-                        final QueryParam queryParamAnnotation = (QueryParam) annotation;
-                        methodProxyDetails.addQuerySubstitution(queryParamAnnotation.value(), parameterIndex, !queryParamAnnotation.encoded());
-                    }
-                    else if (annotationType.equals(HeaderParam.class)) {
-                        final HeaderParam headerParamAnnotation = (HeaderParam) annotation;
-                        methodProxyDetails.addHeaderSubstitution(headerParamAnnotation.value(), parameterIndex);
-                    }
-                    else if (annotationType.equals(BodyParam.class)) {
-                        methodProxyDetails.setBodyContentMethodParameterIndex(parameterIndex);
-                    }
-                }
-            }
-
-            final Type returnType = method.getGenericReturnType();
-            methodProxyDetails.setReturnType(returnType);
-        }
-
-        RestProxy restProxy = new RestProxy(host, httpClient, serializer, interfaceProxyDetails);
->>>>>>> b8ac2c2d
         return (A) Proxy.newProxyInstance(swaggerInterface.getClassLoader(), new Class[]{swaggerInterface}, restProxy);
     }
 }