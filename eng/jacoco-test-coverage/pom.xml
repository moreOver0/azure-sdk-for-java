<?xml version="1.0" encoding="UTF-8"?>
<!-- Copyright (c) Microsoft Corporation. All rights reserved. -->
<!-- Licensed under the MIT License. -->

<project xmlns="http://maven.apache.org/POM/4.0.0"
         xmlns:xsi="http://www.w3.org/2001/XMLSchema-instance"
         xsi:schemaLocation="http://maven.apache.org/POM/4.0.0 http://maven.apache.org/xsd/maven-4.0.0.xsd">
  <modelVersion>4.0.0</modelVersion>

  <parent>
    <groupId>com.azure</groupId>
    <artifactId>azure-client-sdk-parent</artifactId>
    <version>1.7.0</version> <!-- {x-version-update;com.azure:azure-client-sdk-parent;current} -->
    <relativePath>../../pom.client.xml</relativePath>
  </parent>

  <groupId>com.azure</groupId>
  <artifactId>jacoco-test-coverage</artifactId>
  <version>1.0.0-SNAPSHOT</version>

  <name>Microsoft Azure Client Library - Test coverage</name>
  <description>Package for generating test coverage report for Azure Client Libraries</description>
  <url>https://github.com/Azure/azure-sdk-for-java</url>

  <distributionManagement>
    <site>
      <id>azure-java-build-docs</id>
      <url>${site.url}/site/${project.artifactId}</url>
    </site>
  </distributionManagement>

  <scm>
    <url>scm:git:https://github.com/Azure/azure-sdk-for-java</url>
    <connection>scm:git:git@github.com:Azure/azure-sdk-for-java.git</connection>
    <tag>HEAD</tag>
  </scm>

  <dependencies>
    <dependency>
      <groupId>com.azure</groupId>
      <artifactId>azure-ai-formrecognizer</artifactId>
      <version>1.0.0-beta.1</version> <!-- {x-version-update;com.azure:azure-ai-formrecognizer;current} -->
    </dependency>
    <dependency>
      <groupId>com.azure</groupId>
      <artifactId>azure-ai-textanalytics</artifactId>
      <version>1.0.0-beta.4</version> <!-- {x-version-update;com.azure:azure-ai-textanalytics;current} -->
    </dependency>
    <dependency>
      <groupId>com.azure</groupId>
      <artifactId>azure-core</artifactId>
      <version>1.5.0-beta.1</version> <!-- {x-version-update;com.azure:azure-core;current} -->
    </dependency>
    <dependency>
      <groupId>com.azure</groupId>
      <artifactId>azure-core-amqp</artifactId>
      <version>1.1.0-beta.1</version> <!-- {x-version-update;com.azure:azure-core-amqp;current} -->
    </dependency>
    <dependency>
      <groupId>com.azure</groupId>
      <artifactId>azure-core-http-jdk-httpclient</artifactId>
      <version>1.0.0-beta.1</version> <!-- {x-version-update;com.azure:azure-core-http-jdk-httpclient;current} -->
    </dependency>
    <dependency>
      <groupId>com.azure</groupId>
      <artifactId>azure-core-http-netty</artifactId>
      <version>1.6.0-beta.1</version> <!-- {x-version-update;com.azure:azure-core-http-netty;current} -->
    </dependency>
    <dependency>
        <groupId>com.azure</groupId>
        <artifactId>azure-core-http-okhttp</artifactId>
        <version>1.3.0-beta.1</version> <!-- {x-version-update;com.azure:azure-core-http-okhttp;current} -->
    </dependency>
<!--    <dependency>-->
<!--      <groupId>com.azure</groupId>-->
<!--      <artifactId>azure-core-management</artifactId>-->
<!--      <version>1.0.0-beta.8</version> &lt;!&ndash; {x-version-update;com.azure:azure-core-management;current} &ndash;&gt;-->
<!--    </dependency>-->
    <!-- Not required for jacoco test coverage report -->
    <!-- <dependency> -->
      <!-- <groupId>com.azure</groupId> -->
      <!-- <artifactId>azure-core-test</artifactId> -->
      <!-- <version>1.3.0-beta.1</version> --> <!-- {x-version-update;com.azure:azure-core-test;current} -->
    <!-- </dependency> -->
    <dependency>
      <groupId>com.azure</groupId>
      <artifactId>azure-core-tracing-opentelemetry</artifactId>
      <version>1.0.0-beta.5</version> <!-- {x-version-update;com.azure:azure-core-tracing-opentelemetry;current} -->
    </dependency>
    <dependency>
      <groupId>com.azure</groupId>
      <artifactId>azure-data-appconfiguration</artifactId>
      <version>1.2.0-beta.1</version> <!-- {x-version-update;com.azure:azure-data-appconfiguration;current} -->
    </dependency>
    <dependency>
      <groupId>com.azure</groupId>
      <artifactId>azure-identity</artifactId>
<<<<<<< HEAD
      <version>1.0.4</version> <!-- {x-version-update;com.azure:azure-identity;current} -->
=======
      <version>1.1.0-beta.3</version> <!-- {x-version-update;com.azure:azure-identity;current} -->
>>>>>>> 45f52273
    </dependency>
    <dependency>
      <groupId>com.azure</groupId>
      <artifactId>azure-security-keyvault-certificates</artifactId>
      <version>4.1.0-beta.2</version> <!-- {x-version-update;com.azure:azure-security-keyvault-certificates;current} -->
    </dependency>
    <dependency>
      <groupId>com.azure</groupId>
      <artifactId>azure-security-keyvault-keys</artifactId>
      <version>4.2.0-beta.3</version> <!-- {x-version-update;com.azure:azure-security-keyvault-keys;current} -->
    </dependency>
    <dependency>
      <groupId>com.azure</groupId>
      <artifactId>azure-security-keyvault-secrets</artifactId>
      <version>4.2.0-beta.2</version> <!-- {x-version-update;com.azure:azure-security-keyvault-secrets;current} -->
    </dependency>
    <dependency>
      <groupId>com.azure</groupId>
      <artifactId>azure-messaging-eventhubs</artifactId>
      <version>5.1.0-beta.1</version> <!-- {x-version-update;com.azure:azure-messaging-eventhubs;current} -->
    </dependency>
    <dependency>
      <groupId>com.azure</groupId>
      <artifactId>azure-messaging-eventhubs-checkpointstore-blob</artifactId>
      <version>1.1.0-beta.1</version> <!-- {x-version-update;com.azure:azure-messaging-eventhubs-checkpointstore-blob;current} -->
    </dependency>
    <dependency>
      <groupId>com.azure</groupId>
      <artifactId>azure-messaging-servicebus</artifactId>
      <version>7.0.0-beta.1</version> <!-- {x-version-update;com.azure:azure-messaging-servicebus;current} -->
    </dependency>
    <dependency>
      <groupId>com.azure</groupId>
      <artifactId>azure-storage-common</artifactId>
      <version>12.6.0</version> <!-- {x-version-update;com.azure:azure-storage-common;current} -->
    </dependency>
    <dependency>
      <groupId>com.azure</groupId>
      <artifactId>azure-storage-blob</artifactId>
      <version>12.6.0</version> <!-- {x-version-update;com.azure:azure-storage-blob;current} -->
    </dependency>
    <dependency>
      <groupId>com.azure</groupId>
      <artifactId>azure-storage-blob-batch</artifactId>
      <version>12.5.0</version> <!-- {x-version-update;com.azure:azure-storage-blob-batch;current} -->
    </dependency>
    <dependency>
      <groupId>com.azure</groupId>
      <artifactId>azure-storage-blob-cryptography</artifactId>
      <version>12.6.0</version> <!-- {x-version-update;com.azure:azure-storage-blob-cryptography;current} -->
    </dependency>
    <!-- Uncomment this when blob-nio is added to sdk/storage/pom.service.xml -->
<!--    <dependency>-->
<!--      <groupId>com.azure</groupId>-->
<!--      <artifactId>azure-storage-blob-nio</artifactId>-->
<!--      <version>12.0.0-beta.1</version> &lt;!&ndash; {x-version-update;com.azure:azure-storage-blob-nio;current} &ndash;&gt;-->
<!--    </dependency>-->
    <dependency>
      <groupId>com.azure</groupId>
      <artifactId>azure-storage-file-share</artifactId>
      <version>12.4.0</version> <!-- {x-version-update;com.azure:azure-storage-file-share;current} -->
    </dependency>
    <dependency>
      <groupId>com.azure</groupId>
      <artifactId>azure-storage-file-datalake</artifactId>
      <version>12.1.0</version> <!-- {x-version-update;com.azure:azure-storage-file-datalake;current} -->
    </dependency>
    <dependency>
      <groupId>com.azure</groupId>
      <artifactId>azure-storage-queue</artifactId>
      <version>12.5.0</version> <!-- {x-version-update;com.azure:azure-storage-queue;current} -->
    </dependency>
    <dependency>
      <groupId>com.azure</groupId>
      <artifactId>azure-search-documents</artifactId>
      <version>1.0.0-beta.3</version> <!-- {x-version-update;com.azure:azure-search-documents;current} -->
    </dependency>
    <dependency>
      <groupId>com.azure</groupId>
      <artifactId>azure-cosmos</artifactId>
      <version>4.0.1-beta.2</version> <!-- {x-version-update;com.azure:azure-cosmos;current} -->
    </dependency>
  </dependencies>

  <build>
    <plugins>
      <plugin>
        <groupId>org.jacoco</groupId>
        <artifactId>jacoco-maven-plugin</artifactId>
        <version>0.8.5</version> <!-- {x-version-update;org.jacoco:jacoco-maven-plugin;external_dependency} -->
        <executions>
          <execution>
            <phase>prepare-package</phase>
            <goals>
              <goal>report-aggregate</goal>
            </goals>
            <configuration>
              <!-- Sets the output directory for the code coverage report. -->
              <outputDirectory>${project.reporting.outputDirectory}/test-coverage</outputDirectory>
            </configuration>
          </execution>
        </executions>
      </plugin>
    </plugins>
  </build>
</project><|MERGE_RESOLUTION|>--- conflicted
+++ resolved
@@ -95,11 +95,7 @@
     <dependency>
       <groupId>com.azure</groupId>
       <artifactId>azure-identity</artifactId>
-<<<<<<< HEAD
       <version>1.0.4</version> <!-- {x-version-update;com.azure:azure-identity;current} -->
-=======
-      <version>1.1.0-beta.3</version> <!-- {x-version-update;com.azure:azure-identity;current} -->
->>>>>>> 45f52273
     </dependency>
     <dependency>
       <groupId>com.azure</groupId>
